--- conflicted
+++ resolved
@@ -14,12 +14,7 @@
   </title>
 
   <!-- CSS -->
-<<<<<<< HEAD
-  <link rel="stylesheet" href="{{ site.baseurl }}css/styles.css">
-=======
-  <link rel="stylesheet" href="{{ site.baseurl }}/public/css/poole.css">
-  <link rel="stylesheet" href="{{ site.baseurl }}/public/css/syntax.css">
->>>>>>> d09ee4e4
+  <link rel="stylesheet" href="{{ site.baseurl }}/css/styles.css">
 
   <!-- Icons -->
   <link rel="apple-touch-icon-precomposed" sizes="144x144" href="{{ site.baseurl }}/public/apple-touch-icon-precomposed.png">
